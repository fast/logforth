--- conflicted
+++ resolved
@@ -58,27 +58,6 @@
         self.layout = layout.into();
         self
     }
-<<<<<<< HEAD
-=======
-
-    /// Sets the marker for the [`Stdout`] appender.
-    ///
-    /// # Examples
-    ///
-    /// ```
-    /// # #[cfg(not(feature = "fastrace"))] fn main() {}
-    /// # #[cfg(feature = "fastrace")] fn main() {
-    /// use logforth::append::Stdout;
-    /// use logforth::marker::TraceIdMarker;
-    ///
-    /// let stdout_appender = Stdout::default().with_marker(TraceIdMarker::default());
-    /// # }
-    /// ```
-    pub fn with_marker(mut self, marker: impl Into<Marker>) -> Self {
-        self.makrer = Some(marker.into());
-        self
-    }
->>>>>>> 941449ef
 }
 
 impl Append for Stdout {
@@ -134,27 +113,6 @@
         self.layout = encoder.into();
         self
     }
-<<<<<<< HEAD
-=======
-
-    /// Sets the marker for the [`Stderr`] appender.
-    ///
-    /// # Examples
-    ///
-    /// ```
-    /// # #[cfg(not(feature = "fastrace"))] fn main() {}
-    /// # #[cfg(feature = "fastrace")] fn main() {
-    /// use logforth::append::Stderr;
-    /// use logforth::marker::TraceIdMarker;
-    ///
-    /// let stderr_appender = Stderr::default().with_marker(TraceIdMarker::default());
-    /// # }
-    /// ```
-    pub fn with_marker(mut self, marker: impl Into<Marker>) -> Self {
-        self.marker = Some(marker.into());
-        self
-    }
->>>>>>> 941449ef
 }
 
 impl Append for Stderr {
